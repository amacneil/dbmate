--- conflicted
+++ resolved
@@ -43,15 +43,10 @@
 	FS fs.FS
 	// Log is the interface to write stdout
 	Log io.Writer
-<<<<<<< HEAD
 	// Migration specifies a specific migration to look at
 	Migration string
-	// MigrationsDir specifies the directory to find migration files
-	MigrationsDir string
-=======
 	// MigrationsDir specifies the directory or directories to find migration files
 	MigrationsDir []string
->>>>>>> 5d1b5214
 	// MigrationsTableName specifies the database table to record migrations in
 	MigrationsTableName string
 	// SchemaFile specifies the location for schema.sql file
@@ -79,12 +74,8 @@
 		DatabaseURL:         databaseURL,
 		FS:                  nil,
 		Log:                 os.Stdout,
-<<<<<<< HEAD
 		Migration:           "",
-		MigrationsDir:       "./db/migrations",
-=======
 		MigrationsDir:       []string{"./db/migrations"},
->>>>>>> 5d1b5214
 		MigrationsTableName: "schema_migrations",
 		SchemaFile:          "./db/schema.sql",
 		Verbose:             false,
@@ -424,16 +415,7 @@
 		}
 	}
 
-<<<<<<< HEAD
-	// find filesystem migrations
-	files, err := db.readMigrationsDir()
-	if err != nil {
-		return nil, fmt.Errorf("%w `%s`", ErrMigrationDirNotFound, db.MigrationsDir)
-	}
-
 	found := false
-=======
->>>>>>> 5d1b5214
 	migrations := []Migration{}
 	for _, dir := range db.MigrationsDir {
 		// find filesystem migrations
@@ -447,31 +429,10 @@
 				continue
 			}
 
-<<<<<<< HEAD
-		migration := Migration{
-			Applied:  false,
-			FileName: matches[0],
-			FilePath: filepath.Join(db.MigrationsDir, matches[0]),
-			FS:       db.FS,
-			Version:  matches[1],
-		}
-
-		if db.Migration != "" {
-			if db.Migration != migration.Version && db.Migration != migration.FileName {
-				continue
-			}
-			found = true
-		}
-
-		if ok := appliedMigrations[migration.Version]; ok {
-			migration.Applied = true
-		}
-=======
 			matches := migrationFileRegexp.FindStringSubmatch(file.Name())
 			if len(matches) < 2 {
 				continue
 			}
->>>>>>> 5d1b5214
 
 			migration := Migration{
 				Applied:  false,
@@ -480,6 +441,14 @@
 				FS:       db.FS,
 				Version:  matches[1],
 			}
+
+			if db.Migration != "" {
+				if db.Migration != migration.Version && db.Migration != migration.FileName {
+					continue
+				}
+				found = true
+			}
+
 			if ok := appliedMigrations[migration.Version]; ok {
 				migration.Applied = true
 			}
