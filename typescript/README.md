--- conflicted
+++ resolved
@@ -8,12 +8,6 @@
 npm run generate
 ```
 
-<<<<<<< HEAD
-## Pack the package to a tarball
-
-```
-npm pack ./packages/dbmate
-=======
 For local development, you can avoid copying the dbmate binaries if you don't have them available:
 
 ```
@@ -24,5 +18,4 @@
 
 ```
 npm run publish
->>>>>>> 207b42ef
 ```