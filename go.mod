module github.com/amacneil/dbmate/v2

go 1.21

toolchain go1.21.4

require (
	github.com/ClickHouse/clickhouse-go/v2 v2.21.1
	github.com/go-sql-driver/mysql v1.8.0
	github.com/joho/godotenv v1.5.1
	github.com/lib/pq v1.10.9
	github.com/mattn/go-sqlite3 v1.14.22
	github.com/stretchr/testify v1.9.0
	github.com/urfave/cli/v2 v2.27.1
	github.com/zenizh/go-capturer v0.0.0-20211219060012-52ea6c8fed04
)

require (
<<<<<<< HEAD
	cloud.google.com/go v0.110.4 // indirect
	cloud.google.com/go/bigquery v1.52.0 // indirect
	cloud.google.com/go/compute v1.21.0 // indirect
	cloud.google.com/go/compute/metadata v0.2.3 // indirect
	cloud.google.com/go/iam v1.1.1 // indirect
	github.com/ClickHouse/ch-go v0.61.2 // indirect
=======
	filippo.io/edwards25519 v1.1.0 // indirect
	github.com/ClickHouse/ch-go v0.61.5 // indirect
>>>>>>> 97d9af2c
	github.com/andybalholm/brotli v1.1.0 // indirect
	github.com/apache/arrow/go/v12 v12.0.0 // indirect
	github.com/apache/thrift v0.16.0 // indirect
	github.com/cpuguy83/go-md2man/v2 v2.0.3 // indirect
	github.com/davecgh/go-spew v1.1.1 // indirect
	github.com/go-faster/city v1.0.1 // indirect
	github.com/go-faster/errors v0.7.1 // indirect
	github.com/goccy/go-json v0.9.11 // indirect
	github.com/golang/groupcache v0.0.0-20210331224755-41bb18bfe9da // indirect
	github.com/golang/protobuf v1.5.3 // indirect
	github.com/golang/snappy v0.0.4 // indirect
	github.com/google/flatbuffers v2.0.8+incompatible // indirect
	github.com/google/go-cmp v0.6.0 // indirect
	github.com/google/s2a-go v0.1.4 // indirect
	github.com/google/uuid v1.6.0 // indirect
<<<<<<< HEAD
	github.com/googleapis/enterprise-certificate-proxy v0.2.3 // indirect
	github.com/googleapis/gax-go/v2 v2.11.0 // indirect
	github.com/jinzhu/inflection v1.0.0 // indirect
	github.com/jinzhu/now v1.1.5 // indirect
	github.com/klauspost/asmfmt v1.3.2 // indirect
	github.com/klauspost/compress v1.17.6 // indirect
	github.com/klauspost/cpuid/v2 v2.0.9 // indirect
	github.com/minio/asm2plan9s v0.0.0-20200509001527-cdd76441f9d8 // indirect
	github.com/minio/c2goasm v0.0.0-20190812172519-36a3d3bbc4f3 // indirect
=======
	github.com/klauspost/compress v1.17.7 // indirect
>>>>>>> 97d9af2c
	github.com/paulmach/orb v0.11.1 // indirect
	github.com/pierrec/lz4/v4 v4.1.21 // indirect
	github.com/pkg/errors v0.9.1 // indirect
	github.com/pmezard/go-difflib v1.0.0 // indirect
	github.com/russross/blackfriday/v2 v2.1.0 // indirect
	github.com/segmentio/asm v1.2.0 // indirect
	github.com/shopspring/decimal v1.3.1 // indirect
	github.com/sirupsen/logrus v1.9.3 // indirect
	github.com/xrash/smetrics v0.0.0-20231213231151-1d8dd44e695e // indirect
<<<<<<< HEAD
	github.com/zeebo/xxh3 v1.0.2 // indirect
	go.opencensus.io v0.24.0 // indirect
	go.opentelemetry.io/otel v1.23.1 // indirect
	go.opentelemetry.io/otel/trace v1.23.1 // indirect
	golang.org/x/crypto v0.18.0 // indirect
	golang.org/x/mod v0.13.0 // indirect
	golang.org/x/net v0.20.0 // indirect
	golang.org/x/oauth2 v0.10.0 // indirect
	golang.org/x/sync v0.6.0 // indirect
	golang.org/x/sys v0.17.0 // indirect
	golang.org/x/text v0.14.0 // indirect
	golang.org/x/tools v0.14.0 // indirect
	golang.org/x/xerrors v0.0.0-20220907171357-04be3eba64a2 // indirect
	google.golang.org/api v0.126.0 // indirect
	google.golang.org/appengine v1.6.7 // indirect
	google.golang.org/genproto v0.0.0-20230711160842-782d3b101e98 // indirect
	google.golang.org/genproto/googleapis/api v0.0.0-20230711160842-782d3b101e98 // indirect
	google.golang.org/genproto/googleapis/rpc v0.0.0-20230711160842-782d3b101e98 // indirect
	google.golang.org/grpc v1.58.3 // indirect
	google.golang.org/protobuf v1.31.0 // indirect
=======
	go.opentelemetry.io/otel v1.24.0 // indirect
	go.opentelemetry.io/otel/trace v1.24.0 // indirect
	golang.org/x/sys v0.18.0 // indirect
>>>>>>> 97d9af2c
	gopkg.in/yaml.v3 v3.0.1 // indirect
	gorm.io/driver/bigquery v1.2.0 // indirect
	gorm.io/gorm v1.24.0 // indirect
)<|MERGE_RESOLUTION|>--- conflicted
+++ resolved
@@ -16,17 +16,13 @@
 )
 
 require (
-<<<<<<< HEAD
 	cloud.google.com/go v0.110.4 // indirect
 	cloud.google.com/go/bigquery v1.52.0 // indirect
 	cloud.google.com/go/compute v1.21.0 // indirect
 	cloud.google.com/go/compute/metadata v0.2.3 // indirect
 	cloud.google.com/go/iam v1.1.1 // indirect
-	github.com/ClickHouse/ch-go v0.61.2 // indirect
-=======
 	filippo.io/edwards25519 v1.1.0 // indirect
 	github.com/ClickHouse/ch-go v0.61.5 // indirect
->>>>>>> 97d9af2c
 	github.com/andybalholm/brotli v1.1.0 // indirect
 	github.com/apache/arrow/go/v12 v12.0.0 // indirect
 	github.com/apache/thrift v0.16.0 // indirect
@@ -42,19 +38,15 @@
 	github.com/google/go-cmp v0.6.0 // indirect
 	github.com/google/s2a-go v0.1.4 // indirect
 	github.com/google/uuid v1.6.0 // indirect
-<<<<<<< HEAD
 	github.com/googleapis/enterprise-certificate-proxy v0.2.3 // indirect
 	github.com/googleapis/gax-go/v2 v2.11.0 // indirect
 	github.com/jinzhu/inflection v1.0.0 // indirect
 	github.com/jinzhu/now v1.1.5 // indirect
 	github.com/klauspost/asmfmt v1.3.2 // indirect
-	github.com/klauspost/compress v1.17.6 // indirect
+	github.com/klauspost/compress v1.17.7 // indirect
 	github.com/klauspost/cpuid/v2 v2.0.9 // indirect
 	github.com/minio/asm2plan9s v0.0.0-20200509001527-cdd76441f9d8 // indirect
 	github.com/minio/c2goasm v0.0.0-20190812172519-36a3d3bbc4f3 // indirect
-=======
-	github.com/klauspost/compress v1.17.7 // indirect
->>>>>>> 97d9af2c
 	github.com/paulmach/orb v0.11.1 // indirect
 	github.com/pierrec/lz4/v4 v4.1.21 // indirect
 	github.com/pkg/errors v0.9.1 // indirect
@@ -64,17 +56,16 @@
 	github.com/shopspring/decimal v1.3.1 // indirect
 	github.com/sirupsen/logrus v1.9.3 // indirect
 	github.com/xrash/smetrics v0.0.0-20231213231151-1d8dd44e695e // indirect
-<<<<<<< HEAD
 	github.com/zeebo/xxh3 v1.0.2 // indirect
 	go.opencensus.io v0.24.0 // indirect
-	go.opentelemetry.io/otel v1.23.1 // indirect
-	go.opentelemetry.io/otel/trace v1.23.1 // indirect
-	golang.org/x/crypto v0.18.0 // indirect
+	go.opentelemetry.io/otel v1.24.0 // indirect
+	go.opentelemetry.io/otel/trace v1.24.0 // indirect
+	golang.org/x/crypto v0.21.0 // indirect
 	golang.org/x/mod v0.13.0 // indirect
-	golang.org/x/net v0.20.0 // indirect
+	golang.org/x/net v0.22.0 // indirect
 	golang.org/x/oauth2 v0.10.0 // indirect
 	golang.org/x/sync v0.6.0 // indirect
-	golang.org/x/sys v0.17.0 // indirect
+	golang.org/x/sys v0.18.0 // indirect
 	golang.org/x/text v0.14.0 // indirect
 	golang.org/x/tools v0.14.0 // indirect
 	golang.org/x/xerrors v0.0.0-20220907171357-04be3eba64a2 // indirect
@@ -85,11 +76,6 @@
 	google.golang.org/genproto/googleapis/rpc v0.0.0-20230711160842-782d3b101e98 // indirect
 	google.golang.org/grpc v1.58.3 // indirect
 	google.golang.org/protobuf v1.31.0 // indirect
-=======
-	go.opentelemetry.io/otel v1.24.0 // indirect
-	go.opentelemetry.io/otel/trace v1.24.0 // indirect
-	golang.org/x/sys v0.18.0 // indirect
->>>>>>> 97d9af2c
 	gopkg.in/yaml.v3 v3.0.1 // indirect
 	gorm.io/driver/bigquery v1.2.0 // indirect
 	gorm.io/gorm v1.24.0 // indirect
